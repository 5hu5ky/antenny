--- conflicted
+++ resolved
@@ -609,22 +609,10 @@
     def calibration_routine(self):
         return self.auto_calibration()
 
-<<<<<<< HEAD
     def motor_test(self, index, position):
         pos = self._servo_mux.smooth_move(index, position, 10)
         x_angle, y_angle, z_angle = self._bno.euler()
         return (pos, x_angle, y_angle, z_angle)
-
-        
-
-        
-
-
-
-=======
-    def motor_test(self):
-        # TODO
-        pass
 
     def calibration_status(self):
         """
@@ -661,4 +649,3 @@
                 return None
         self._bno.mode(old_mode)
         return True
->>>>>>> c847b79b
