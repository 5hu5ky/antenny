--- conflicted
+++ resolved
@@ -88,32 +88,7 @@
         self._set_prompt_path()
 
         self.emptyline = lambda: None
-<<<<<<< HEAD
-
-=======
-        self.prompts = {
-            "gps_uart_tx": ("GPS UART TX pin#: ", int),
-            "gps_uart_rx": ("GPS UART RX pin#: ", int),
-            "use_gps": ("Use GPS (true or false): ", bool),
-            "i2c_servo_scl": ("Servo SCL pin#: ", int),
-            "i2c_servo_sda": ("Servo SDA pin#: ", int),
-            "i2c_servo_address": ("Servo address (in decimal): ", int),
-            "i2c_bno_scl": ("BNO055 SCL pin#: ", int),
-            "i2c_bno_sda": ("BNO055 SDA pin#: ", int),
-            "i2c_bno_address": ("BNO055 address (in decimal): ", int),
-            "use_imu": ("Use IMU (true or false): ", bool),
-            "i2c_screen_scl": ("Screen SCL pin#: ", int),
-            "i2c_screen_sda": ("Screen SDA pin#: ", int),
-            "i2c_screen_address": ("Screen address (in decimal): ", int),
-            "use_screen": ("Use Screen (true or false): ", bool),
-            "elevation_servo_index": ("Servo elevation index: ", int),
-            "azimuth_servo_index": ("Servo azimuth index: ", int),
-            "elevation_max_rate": ("Servo elevation max rate: ", float),
-            "azimuth_max_rate": ("Servo azimuth max rate: ", float),
-            "use_webrepl": ("Use WebREPL (true or false): ", bool),
-            "use_telemetry": ("Use Telemetry (true or false): ", bool)
-        }
->>>>>>> 6bf88413
+
 
     def _intro(self):
         """Text that appears when shell is first launched."""
