--- conflicted
+++ resolved
@@ -1059,13 +1059,9 @@
             self.__error("Usage: save_calibration does not take arguments.")
             return 
 
-<<<<<<< HEAD
         if self.__is_open() and self.antenna_initialized:
-            status = self.fe.eval_string_expr("calibration.save_calibration()")
-=======
-        if self.__is_open():
             status = self.fe.eval_string_expr("a.save_calibration()")
->>>>>>> c847b79b
+
             if not status:
                 self.__error("Error: BNO055 not detected or error in reading calibration registers.")
 
@@ -1077,13 +1073,9 @@
             self.__error("Usage: upload_calibration does not take arguments.")
             return 
 
-<<<<<<< HEAD
         if self.__is_open() and self.antenna_initialized:
-            status = self.fe.eval_string_expr("calibration.upload_calibration()")
-=======
-        if self.__is_open():
             status = self.fe.eval_string_expr("a.upload_calibration()")
->>>>>>> c847b79b
+
             if not status:
                 self.__error("Error: BNO055 not detected or error in writing calibration registers.")
 
